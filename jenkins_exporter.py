#!/usr/bin/python

import re
import time
import requests
import argparse
from pprint import pprint
import json
import os
from sys import exit
from prometheus_client import start_http_server
from prometheus_client.core import GaugeMetricFamily, REGISTRY

DEBUG = int(os.environ.get('DEBUG', '0'))


class JenkinsCollector(object):
    # The build statuses we want to export about.
    statuses = ["healthReport", "lastBuild", "lastCompletedBuild", "lastFailedBuild",
                "lastStableBuild", "lastSuccessfulBuild", "lastUnstableBuild",
                "lastUnsuccessfulBuild", "color"]

    def __init__(self, target, user, password, verify_tls, job_list=[]):
        self._target = target.rstrip("/")
        self._user = user
        self._password = password
        self._verify_tls = verify_tls
        self._jobs_list=jobs_list

    def collect(self):
        # Request data from Jenkins
        jobs = self._request_data()

        self._setup_empty_prometheus_metrics()

        for job in jobs:
            name = job['name']
            if DEBUG:
                print "Found Job: %s" % name
                pprint(job)
            self._get_metrics(name, job)

        for status in self.statuses:
            for metric in self._prometheus_metrics[status].values():
                yield metric

    def job_in_list(self, job_to_search):
            if self._jobs_list == []:
                return True
            for job in self._jobs_list['jobs']:
                if job['name'] == job_to_search:
                    return True
            return False

    
    def _request_data(self):
        # Request exactly the information we need from Jenkins
        url = '{0}/api/json'.format(self._target)
<<<<<<< HEAD
        jobs = "[number,timestamp,duration,builtOn,actions[queuingDurationMillis,totalDurationMillis," \
=======
        jobs = "[color,score,number,timestamp,duration,actions[queuingDurationMillis,totalDurationMillis," \
>>>>>>> 8cb9192b
               "skipCount,failCount,totalCount,passCount]]"
        tree = 'jobs[name,url,color,{0}]'.format(','.join([s + jobs for s in self.statuses]))
        params = {
            'tree': tree,
        }


        def parsejobs(myurl):
            # params = tree: jobs[name,lastBuild[number,timestamp,duration,actions[queuingDurationMillis...
            response = requests.get(myurl, params=params, verify=self._verify_tls, auth=(self._user, self._password))
            if response.status_code != requests.codes.ok:
                return[]
            result = response.json()
            if DEBUG:
                pprint(result)
                pprint(response.headers['X-Jenkins'])

            jobs = []
            for job in result['jobs']:
                if re.match('^2',response.headers['X-Jenkins']):
                    if job['_class'] == 'com.cloudbees.hudson.plugins.folder.Folder' or \
                    job['_class'] == 'org.jenkinsci.plugins.workflow.multibranch.WorkflowMultiBranchProject':
                        jobs += parsejobs(job['url'] + '/api/json')
                    else:
                        if self.job_in_list(job['name']):
                            jobs.append(job)
            return jobs

        return parsejobs(url)

    def _setup_empty_prometheus_metrics(self):
        # The metrics we want to export.
        self._prometheus_metrics = {}
        for status in self.statuses:
            snake_case = re.sub('([A-Z])', '_\\1', status).lower()
            labels = ["jobname", "agent"]
            self._prometheus_metrics[status] = {
                'number':
                    GaugeMetricFamily('jenkins_job_{0}'.format(snake_case),
                                      'Jenkins build number for {0}'.format(status), labels=labels),
                'duration':
                    GaugeMetricFamily('jenkins_job_{0}_duration_seconds'.format(snake_case),
                                      'Jenkins build duration in seconds for {0}'.format(status), labels=labels),
                'timestamp':
                    GaugeMetricFamily('jenkins_job_{0}_timestamp_seconds'.format(snake_case),
                                      'Jenkins build timestamp in unixtime for {0}'.format(status), labels=labels),
                'queuingDurationMillis':
                    GaugeMetricFamily('jenkins_job_{0}_queuing_duration_seconds'.format(snake_case),
                                      'Jenkins build queuing duration in seconds for {0}'.format(status),
                                      labels=labels),
                'totalDurationMillis':
                    GaugeMetricFamily('jenkins_job_{0}_total_duration_seconds'.format(snake_case),
                                      'Jenkins build total duration in seconds for {0}'.format(status), labels=labels),
                'skipCount':
                    GaugeMetricFamily('jenkins_job_{0}_skip_count'.format(snake_case),
                                      'Jenkins build skip counts for {0}'.format(status), labels=labels),
                'failCount':
                    GaugeMetricFamily('jenkins_job_{0}_fail_count'.format(snake_case),
                                      'Jenkins build fail counts for {0}'.format(status), labels=labels),
                'totalCount':
                    GaugeMetricFamily('jenkins_job_{0}_total_count'.format(snake_case),
                                      'Jenkins build total counts for {0}'.format(status), labels=labels),
                'passCount':
                    GaugeMetricFamily('jenkins_job_{0}_pass_count'.format(snake_case),
<<<<<<< HEAD
                                      'Jenkins build pass counts for {0}'.format(status), labels=labels),
=======
                                      'Jenkins build pass counts for {0}'.format(status), labels=["jobname"]),
                'health':
                    GaugeMetricFamily('jenkins_job_{0}_health'.format(snake_case),
                                      'Jenkins health for {0}'.format(status), labels=["jobname"]),
                'status':
                    GaugeMetricFamily('jenkins_job_{0}_status'.format(snake_case),
                                      'Jenkins status for {0}'.format(status), labels=["jobname"])
>>>>>>> 8cb9192b
            }
        self._prometheus_metrics['lastBuild']['is_running'] = GaugeMetricFamily('jenkins_job_last_build_is_running',
                                                                                'Jenkins build is running now for lastBuild', labels=["jobname"])

    def _get_metrics(self, name, job):
        for status in self.statuses:
            if status in job.keys():
                status_data = job[status] or {}
<<<<<<< HEAD
                self._add_data_to_prometheus_structure(status, status_data, name)
=======
                if isinstance(status_data, basestring):
                    status_data = {status: status_data}
                if type(status_data) is list:
                    for status_datum in status_data:
                        self._add_data_to_prometheus_structure(status, status_datum, job, name)
                else:
                    self._add_data_to_prometheus_structure(status, status_data, job, name)
>>>>>>> 8cb9192b

    def _add_data_to_prometheus_structure(self, status, status_data, name):
        agent = status_data.get('builtOn', '')
        label_values = [name, agent]
        # If there's a null result, we want to pass.
        if status_data.get('duration', 0):
            self._prometheus_metrics[status]['duration'].add_metric(label_values, status_data.get('duration') / 1000.0)
        if status_data.get('timestamp', 0):
            self._prometheus_metrics[status]['timestamp'].add_metric(label_values, status_data.get('timestamp') / 1000.0)
        if status_data.get('number', 0):
<<<<<<< HEAD
            self._prometheus_metrics[status]['number'].add_metric(label_values, status_data.get('number'))
=======
            self._prometheus_metrics[status]['number'].add_metric([name], status_data.get('number'))
        if status_data.get('score') is not None:
            self._prometheus_metrics[status]['health'].add_metric([name], status_data.get('score'))
        if status_data.get('color') is not None:
            self._prometheus_metrics[status]['status'].add_metric([name], 1 if (status_data.get('color').startswith('blue')) else 0)
>>>>>>> 8cb9192b
        actions_metrics = status_data.get('actions', [{}])
        for metric in actions_metrics:
            if metric.get('queuingDurationMillis', False):
                self._prometheus_metrics[status]['queuingDurationMillis'].add_metric(label_values, metric.get('queuingDurationMillis') / 1000.0)
            if metric.get('totalDurationMillis', False):
                self._prometheus_metrics[status]['totalDurationMillis'].add_metric(label_values, metric.get('totalDurationMillis') / 1000.0)
            if metric.get('skipCount', False):
                self._prometheus_metrics[status]['skipCount'].add_metric(label_values, metric.get('skipCount'))
            if metric.get('failCount', False):
                self._prometheus_metrics[status]['failCount'].add_metric(label_values, metric.get('failCount'))
            if metric.get('totalCount', False):
                self._prometheus_metrics[status]['totalCount'].add_metric(label_values, metric.get('totalCount'))
                # Calculate passCount by subtracting fails and skips from totalCount
                passcount = metric.get('totalCount') - metric.get('failCount') - metric.get('skipCount')
                self._prometheus_metrics[status]['passCount'].add_metric(label_values, passcount)


def parse_args():
    parser = argparse.ArgumentParser(
        description='jenkins exporter args jenkins address and port'
    )
    parser.add_argument(
        '-j', '--jenkins',
        metavar='jenkins',
        required=False,
        help='server url from the jenkins api',
        default=os.environ.get('JENKINS_SERVER', 'http://jenkins:8080')
    )
    parser.add_argument(
        '--user',
        metavar='user',
        required=False,
        help='jenkins api user',
        default=os.environ.get('JENKINS_USER')
    )
    parser.add_argument(
        '--password',
        metavar='password',
        required=False,
        help='jenkins api password',
        default=os.environ.get('JENKINS_PASSWORD')
    )
    parser.add_argument(
        '-p', '--port',
        metavar='port',
        required=False,
        type=int,
        help='Listen to this port',
        default=int(os.environ.get('VIRTUAL_PORT', '9118'))
    )

    parser.add_argument(
        '--disable-cert-verification',
        required=False,
        type=bool,
        action='store_true',
        help='Disable TLS Cert Verification',
        default=False
    )

    parser.add_argument(
        '-d', '--domain',
        metavar='domain',
        required=False,
        help='Listen to this domain',
        default=''
    )

    parser.add_argument(
        '-f', '--jobsfile',
        metavar='jobsfile',
        required=False,
        help='json file with the jobs to monitor',
        default=os.environ.get('JOBS_FILE','')
    )

    return parser.parse_args()

def set_args():
    os.environ['JENKINS_SERVER']='http://mydtbld0181.hpeswlab.net:8080'
#    os.environ['JOBS_FILE']='jobs.json'

def get_filter_jobs(jobs_file):
    if jobs_file != '':
        try:
            with open(jobs_file, 'r') as jFile:
                jString=jFile.read()
                return json.loads(jString)
        except IOError as e:
            print("WARNING: cannot open jobs file \"{0}\". I/O error({1}): {2}. Ignoring filter file.".format(jobs_file,e.errno, e.strerror))
    return[]

def main():
    try:
        set_args()
        args = parse_args()
        port = int(args.port)
        domain = args.domain
        jobs_filter = get_filter_jobs(str(args.jobsfile))
        verify_tls = not args.disable_cert_verification
        REGISTRY.register(JenkinsCollector(args.jenkins, args.user, args.password, verify_tls, job_filter))
        start_http_server(port)
        if domain != '':
            start_http_server(port, domain)
        else:
            start_http_server(port)
        print "Polling %s. Serving at port: %s" % (args.jenkins, port)
        while True:
            time.sleep(1)
    except KeyboardInterrupt:
        print(" Interrupted")
        exit(0)


if __name__ == "__main__":
    main()<|MERGE_RESOLUTION|>--- conflicted
+++ resolved
@@ -56,11 +56,7 @@
     def _request_data(self):
         # Request exactly the information we need from Jenkins
         url = '{0}/api/json'.format(self._target)
-<<<<<<< HEAD
-        jobs = "[number,timestamp,duration,builtOn,actions[queuingDurationMillis,totalDurationMillis," \
-=======
         jobs = "[color,score,number,timestamp,duration,actions[queuingDurationMillis,totalDurationMillis," \
->>>>>>> 8cb9192b
                "skipCount,failCount,totalCount,passCount]]"
         tree = 'jobs[name,url,color,{0}]'.format(','.join([s + jobs for s in self.statuses]))
         params = {
@@ -125,9 +121,6 @@
                                       'Jenkins build total counts for {0}'.format(status), labels=labels),
                 'passCount':
                     GaugeMetricFamily('jenkins_job_{0}_pass_count'.format(snake_case),
-<<<<<<< HEAD
-                                      'Jenkins build pass counts for {0}'.format(status), labels=labels),
-=======
                                       'Jenkins build pass counts for {0}'.format(status), labels=["jobname"]),
                 'health':
                     GaugeMetricFamily('jenkins_job_{0}_health'.format(snake_case),
@@ -135,7 +128,6 @@
                 'status':
                     GaugeMetricFamily('jenkins_job_{0}_status'.format(snake_case),
                                       'Jenkins status for {0}'.format(status), labels=["jobname"])
->>>>>>> 8cb9192b
             }
         self._prometheus_metrics['lastBuild']['is_running'] = GaugeMetricFamily('jenkins_job_last_build_is_running',
                                                                                 'Jenkins build is running now for lastBuild', labels=["jobname"])
@@ -144,9 +136,6 @@
         for status in self.statuses:
             if status in job.keys():
                 status_data = job[status] or {}
-<<<<<<< HEAD
-                self._add_data_to_prometheus_structure(status, status_data, name)
-=======
                 if isinstance(status_data, basestring):
                     status_data = {status: status_data}
                 if type(status_data) is list:
@@ -154,7 +143,6 @@
                         self._add_data_to_prometheus_structure(status, status_datum, job, name)
                 else:
                     self._add_data_to_prometheus_structure(status, status_data, job, name)
->>>>>>> 8cb9192b
 
     def _add_data_to_prometheus_structure(self, status, status_data, name):
         agent = status_data.get('builtOn', '')
@@ -165,15 +153,11 @@
         if status_data.get('timestamp', 0):
             self._prometheus_metrics[status]['timestamp'].add_metric(label_values, status_data.get('timestamp') / 1000.0)
         if status_data.get('number', 0):
-<<<<<<< HEAD
-            self._prometheus_metrics[status]['number'].add_metric(label_values, status_data.get('number'))
-=======
             self._prometheus_metrics[status]['number'].add_metric([name], status_data.get('number'))
         if status_data.get('score') is not None:
             self._prometheus_metrics[status]['health'].add_metric([name], status_data.get('score'))
         if status_data.get('color') is not None:
             self._prometheus_metrics[status]['status'].add_metric([name], 1 if (status_data.get('color').startswith('blue')) else 0)
->>>>>>> 8cb9192b
         actions_metrics = status_data.get('actions', [{}])
         for metric in actions_metrics:
             if metric.get('queuingDurationMillis', False):
